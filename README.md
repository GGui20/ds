--- conflicted
+++ resolved
@@ -10,11 +10,8 @@
 
 内容
 
-<<<<<<< HEAD
-=======
 
->>>>>>> c33d59fc
-DEEPSEEK_API_KEY=你的deepseek  api密钥
+DEEPSEEK_API_KEY= 你的deepseek  api密钥
 
 BINANCE_API_KEY=
 
